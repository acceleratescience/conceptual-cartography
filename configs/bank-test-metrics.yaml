--- conflicted
+++ resolved
@@ -1,9 +1,5 @@
 model:
-<<<<<<< HEAD
-  model_name: 'bert-large-uncased'
-=======
   model_name: 'sentence-transformers/all-MiniLM-L6-v2'
->>>>>>> eadb3ef3
 data:
   sentences_path: 'data/bnc_spoken.txt'
   output_path: 'output'
